{
  "name": "@material/mwc-linear-progress",
  "version": "0.9.0",
  "description": "",
  "main": "mwc-linear-progress.js",
  "module": "mwc-linear-progress.js",
  "repository": {
    "type": "git",
    "url": "https://github.com/material-components/material-components-web-components.git",
    "directory": "packages/icon-button"
  },
  "scripts": {
    "test": "echo \"Error: no test specified\" && exit 1"
  },
  "author": "",
  "license": "Apache-2.0",
  "dependencies": {
<<<<<<< HEAD
    "@material/linear-progress": "=4.0.0-canary.e851d4f40.0",
    "@material/mwc-base": "^0.8.0",
=======
    "@material/linear-progress": "^3.0.0",
    "@material/mwc-base": "^0.9.0",
>>>>>>> d6db9cea
    "lit-element": "^2.2.1",
    "tslib": "^1.10.0"
  },
  "publishConfig": {
    "access": "public"
  }
}<|MERGE_RESOLUTION|>--- conflicted
+++ resolved
@@ -15,13 +15,8 @@
   "author": "",
   "license": "Apache-2.0",
   "dependencies": {
-<<<<<<< HEAD
     "@material/linear-progress": "=4.0.0-canary.e851d4f40.0",
-    "@material/mwc-base": "^0.8.0",
-=======
-    "@material/linear-progress": "^3.0.0",
     "@material/mwc-base": "^0.9.0",
->>>>>>> d6db9cea
     "lit-element": "^2.2.1",
     "tslib": "^1.10.0"
   },
